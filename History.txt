<<<<<<< HEAD
== edge
  * Enhancements
    * added support for extensions [issue #100]
  * Bug Fixes
    * changed tests to require redcloth >= 4.2.1 [issue #92]
    * fixed pagination when number of pages is an exact multiple of max per page [issue #78]
    * fixed rendering order of site artifacts [issue #71]
=======
== 0.5.6 / 2010-01-08
  * Bug Fixes
    * Require redcloth >= 4.2.1 in tests (#92)
    * Don't break on triple dashes in yaml frontmatter (#93)
  * Minor Enhancements
    * Allow .mkd as markdown extension
    * Use $stdout/err instead of constants (#99)
    * Properly wrap code blocks (#91)
    * Add javascript mime type for webrick (#98)

== 0.5.5 / 2010-01-08
  * Bug Fixes
    * Fix pagination % 0 bug (#78)
    * Ensure all posts are processed first (#71)

== NOTE
  * After this point I will no longer be giving credit in the history;
    that is what the commit log is for.
>>>>>>> c92eb564

== 0.5.4 / 2009-08-23
  * Bug Fixes
    * Do not allow symlinks (security vulnerability)

== 0.5.3 / 2009-07-14
  * Bug Fixes
    * Solving the permalink bug where non-html files wouldn't work [github.com/jeffrydegrande]

== 0.5.2 / 2009-06-24
  * Enhancements
    * Added --paginate option to the executable along with a paginator object for the payload [github.com/calavera]
    * Upgraded RedCloth to 4.2.1, which makes <notextile> tags work once again.
    * Configuration options set in config.yml are now available through the site payload [github.com/vilcans]
    * Posts can now have an empty YAML front matter or none at all [github.com/bahuvrihi]
  * Bug Fixes
    * Fixing Ruby 1.9 issue that requires to_s on the err object [github.com/Chrononaut]
    * Fixes for pagination and ordering posts on the same day [github.com/ujh]
    * Made pages respect permalinks style and permalinks in yml front matter [github.com/eugenebolshakov]
    * Index.html file should always have index.html permalink [github.com/eugenebolshakov]
    * Added trailing slash to pretty permalink style so Apache is happy [github.com/eugenebolshakov]
    * Bad markdown processor in config fails sooner and with better message [github.com/gcnovus]
    * Allow CRLFs in yaml frontmatter [github.com/juretta]
    * Added Date#xmlschema for Ruby versions < 1.9

== 0.5.1 / 2009-05-06
  * Major Enhancements
    * Next/previous posts in site payload [github.com/pantulis, github.com/tomo]
    * Permalink templating system
    * Moved most of the README out to the GitHub wiki
    * Exclude option in configuration so specified files won't be brought over with generated site [github.com/duritong]
  * Bug Fixes
    * Making sure config.yaml references are all gone, using only config.yml
    * Fixed syntax highlighting breaking for UTF-8 code [github.com/henrik]
    * Worked around RDiscount bug that prevents Markdown from getting parsed after highlight [github.com/henrik]
    * CGI escaped post titles [github.com/Chrononaut]

== 0.5.0 / 2009-04-07
  * Minor Enhancements
    * Ability to set post categories via YAML [github.com/qrush]
    * Ability to set prevent a post from publishing via YAML [github.com/qrush]
    * Add textilize filter [github.com/willcodeforfoo]
    * Add 'pretty' permalink style for wordpress-like urls [github.com/dysinger]
    * Made it possible to enter categories from YAML as an array [github.com/Chrononaut]
    * Ignore Emacs autosave files [github.com/Chrononaut]
  * Bug Fixes
    * Use block syntax of popen4 to ensure that subprocesses are properly disposed [github.com/jqr]
    * Close open4 streams to prevent zombies [github.com/rtomayko]
    * Only query required fields from the WP Database [github.com/ariejan]
    * Prevent _posts from being copied to the destination directory [github.com/bdimcheff]
  * Refactors
    * Factored the filtering code into a method [github.com/Chrononaut]
    * Fix tests and convert to Shoulda [github.com/qrush, github.com/technicalpickles]
    * Add Cucumber acceptance test suite [github.com/qrush, github.com/technicalpickles]

== 0.4.1
  * Minor Enhancements
    * Changed date format on wordpress converter (zeropadding) [github.com/dysinger]
  * Bug Fixes
    * Add jekyll binary as executable to gemspec [github.com/dysinger]

== 0.4.0 / 2009-02-03
  * Major Enhancements
    * Switch to Jeweler for packaging tasks
  * Minor Enhancements
    * Type importer [github.com/codeslinger]
    * site.topics accessor [github.com/baz]
    * Add array_to_sentence_string filter [github.com/mchung]
    * Add a converter for textpattern [github.com/PerfectlyNormal]
    * Add a working Mephisto / MySQL converter [github.com/ivey]
    * Allowing .htaccess files to be copied over into the generated site [github.com/briandoll]
    * Add option to not put file date in permalink URL [github.com/mreid]
    * Add line number capabilities to highlight blocks [github.com/jcon]
  * Bug Fixes
    * Fix permalink behavior [github.com/cavalle]
    * Fixed an issue with pygments, markdown, and newlines [github.com/zpinter]
    * Ampersands need to be escaped [github.com/pufuwozu, github.com/ap]
    * Test and fix the site.categories hash [github.com/zzot]
    * Fix site payload available to files [github.com/matrix9180]

== 0.3.0 / 2008-12-24
  * Major Enhancements
    * Added --server option to start a simple WEBrick server on destination directory [github.com/johnreilly and github.com/mchung]
  * Minor Enhancements
    * Added post categories based on directories containing _posts [github.com/mreid]
    * Added post topics based on directories underneath _posts
    * Added new date filter that shows the full month name [github.com/mreid]
    * Merge Post's YAML front matter into its to_liquid payload [github.com/remi]
    * Restrict includes to regular files underneath _includes
  * Bug Fixes
    * Change YAML delimiter matcher so as to not chew up 2nd level markdown headers [github.com/mreid]
    * Fix bug that meant page data (such as the date) was not available in templates [github.com/mreid]
    * Properly reject directories in _layouts

== 0.2.1 / 2008-12-15
  * Major Changes
    * Use Maruku (pure Ruby) for Markdown by default [github.com/mreid]
    * Allow use of RDiscount with --rdiscount flag
  * Minor Enhancements
    * Don't load directory_watcher unless it's needed [github.com/pjhyett]

== 0.2.0 / 2008-12-14
  * Major Changes
    * related_posts is now found in site.related_posts

== 0.1.6 / 2008-12-13
  * Major Features
    * Include files in _includes with {% include x.textile %}

== 0.1.5 / 2008-12-12
  * Major Features
    * Code highlighting with Pygments if --pygments is specified
    * Disable true LSI by default, enable with --lsi
  * Minor Enhancements
    * Output informative message if RDiscount is not available [github.com/JackDanger]
  * Bug Fixes
    * Prevent Jekyll from picking up the output directory as a source [github.com/JackDanger]
    * Skip related_posts when there is only one post [github.com/JackDanger]

== 0.1.4 / 2008-12-08
  * Bug Fixes
    * DATA does not work properly with rubygems

== 0.1.3 / 2008-12-06
  * Major Features
    * Markdown support [github.com/vanpelt]
    * Mephisto and CSV converters [github.com/vanpelt]
    * Code hilighting [github.com/vanpelt]
    * Autobuild
  * Bug Fixes
    * Accept both \r\n and \n in YAML header [github.com/vanpelt]

== 0.1.2 / 2008-11-22
  * Major Features
    * Add a real "related posts" implementation using Classifier
  * Command Line Changes
    * Allow cli to be called with 0, 1, or 2 args intuiting dir paths
      if they are omitted

== 0.1.1 / 2008-11-22
  * Minor Additions
    * Posts now support introspectional data e.g. {{ page.url }}

== 0.1.0 / 2008-11-05
  * First release
    * Converts posts written in Textile
    * Converts regular site pages
    * Simple copy of binary files

== 0.0.0 / 2008-10-19
  * Birthday!
<|MERGE_RESOLUTION|>--- conflicted
+++ resolved
@@ -1,12 +1,7 @@
-<<<<<<< HEAD
-== edge
+== Edge
   * Enhancements
     * added support for extensions [issue #100]
-  * Bug Fixes
-    * changed tests to require redcloth >= 4.2.1 [issue #92]
-    * fixed pagination when number of pages is an exact multiple of max per page [issue #78]
-    * fixed rendering order of site artifacts [issue #71]
-=======
+
 == 0.5.6 / 2010-01-08
   * Bug Fixes
     * Require redcloth >= 4.2.1 in tests (#92)
@@ -25,7 +20,6 @@
 == NOTE
   * After this point I will no longer be giving credit in the history;
     that is what the commit log is for.
->>>>>>> c92eb564
 
 == 0.5.4 / 2009-08-23
   * Bug Fixes
