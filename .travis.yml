bundler_args: --without benchmark:site:development
script: script/cibuild
cache: bundler
language: ruby
sudo: false

rvm:
<<<<<<< HEAD
  - &ruby1 2.4.0
  - &ruby2 2.3.1
  - &ruby3 2.2.5
  - &ruby4 2.1.9
  - &jruby jruby-9.1.2.0
=======
  - &ruby1 2.3.3
  - &ruby2 2.2.6
  - &ruby3 2.1.9
  - &jruby jruby-9.1.7.0
>>>>>>> f1e13041

matrix:
  include:
    - rvm: *ruby1
      env: TEST_SUITE=fmt
    - rvm: *ruby1
      env: TEST_SUITE=default-site
  exclude:
    - rvm: *jruby
      env: TEST_SUITE=cucumber

env:
  matrix:
    - TEST_SUITE=test
    - TEST_SUITE=cucumber
branches:
  only:
    - master
    - themes

notifications:
  slack:
    secure: "\
      dNdKk6nahNURIUbO3ULhA09/vTEQjK0fNbgjVjeYPEvROHgQBP1cIP3AJy8aWs8rl5Yyow4Y\
      GEilNRzKPz18AsFptVXofpwyqcBxaCfmHP809NX5PHBaadydveLm+TNVao2XeLXSWu+HUNAY\
      O1AanCUbJSEyJTju347xCBGzESU=\
    "

addons:
  code_climate:
    repo_token:
      secure: "\
        mAuvDu+nrzB8dOaLqsublDGt423mGRyZYM3vsrXh4Tf1sT+L1PxsRzU4gLmcV27HtX2Oq9\
        DA4vsRURfABU0fIhwYkQuZqEcA3d8TL36BZcGEshG6MQ2AmnYsmFiTcxqV5bmlElHEqQuT\
        5SUFXLafgZPBnL0qDwujQcHukID41sE=\
      "
# regular test configuration
after_success:
  - bundle exec codeclimate-test-reporter<|MERGE_RESOLUTION|>--- conflicted
+++ resolved
@@ -5,18 +5,11 @@
 sudo: false
 
 rvm:
-<<<<<<< HEAD
   - &ruby1 2.4.0
-  - &ruby2 2.3.1
-  - &ruby3 2.2.5
-  - &ruby4 2.1.9
-  - &jruby jruby-9.1.2.0
-=======
   - &ruby1 2.3.3
   - &ruby2 2.2.6
   - &ruby3 2.1.9
   - &jruby jruby-9.1.7.0
->>>>>>> f1e13041
 
 matrix:
   include:
