--- conflicted
+++ resolved
@@ -14,11 +14,7 @@
     end
 
     should "ensure post count is as expected" do
-<<<<<<< HEAD
-      assert_equal 22, @site.posts.size
-=======
-      assert_equal 20, @site.posts.size
->>>>>>> a1550b33
+      assert_equal 24, @site.posts.size
     end
 
     should "insert site.posts into the index" do
