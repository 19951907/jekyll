--- conflicted
+++ resolved
@@ -200,7 +200,6 @@
       end
     end
 
-<<<<<<< HEAD
     # See url.rb for an explanation
     def url_placeholders
       {
@@ -215,39 +214,6 @@
         "y_day"      => date.strftime("%j"),
         "output_ext" => self.output_ext
       }
-=======
-    # The generated relative url of this post.
-    # e.g. /2008/11/05/my-awesome-post.html
-    #
-    # Returns the String URL.
-    def url
-      return @url if @url
-
-      url = if permalink
-        permalink
-      else
-        {
-          "year"       => date.strftime("%Y"),
-          "month"      => date.strftime("%m"),
-          "day"        => date.strftime("%d"),
-          "title"      => CGI.escape(slug),
-          "i_day"      => date.strftime("%d").to_i.to_s,
-          "i_month"    => date.strftime("%m").to_i.to_s,
-          "categories" => categories.map { |c| URI.escape(c.to_s) }.join('/'),
-          "short_month" => date.strftime("%b"),
-          "y_day"      => date.strftime("%j"),
-          "output_ext" => self.output_ext
-        }.inject(template) { |result, token|
-          result.gsub(/:#{Regexp.escape token.first}/, token.last)
-        }.gsub(/\/\//, "/")
-      end
-
-      # sanitize url
-      @url = url.split('/').reject{ |part| part =~ /^\.+$/ }.join('/')
-      @url += "/" if url =~ /\/$/
-      @url.gsub!(/\A([^\/])/, '/\1')
-      @url
->>>>>>> 05b9d6d7
     end
 
     # The UID for this post (useful in feeds).
