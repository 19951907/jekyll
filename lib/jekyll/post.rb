module Jekyll

  class Post
    include Comparable
    include Convertible

    class << self
      attr_accessor :lsi
    end

    MATCHER = /^(.+\/)*(\d+-\d+-\d+)-(.*)(\.[^.]+)$/

    # Post name validator. Post filenames must be like:
    #   2008-11-05-my-awesome-post.textile
    #
    # Returns <Bool>
    def self.valid?(name)
      name =~ MATCHER
    end

    attr_accessor :site
    attr_accessor :data, :content, :output, :ext
    attr_accessor :date, :slug, :published, :tags, :categories

    # Initialize this Post instance.
    #   +site+ is the Site
    #   +base+ is the String path to the dir containing the post file
    #   +name+ is the String filename of the post file
    #   +categories+ is an Array of Strings for the categories for this post
    #
    # Returns <Post>
    def initialize(site, source, dir, name)
      @site = site
      @base = File.join(source, dir, '_posts')
      @name = name

      self.categories = dir.split('/').reject { |x| x.empty? }
      self.process(name)
      self.read_yaml(@base, name)

      #If we've added a date and time to the yaml, use that instead of the filename date
      #Means we'll sort correctly.
      if self.data.has_key?('date')
        # ensure Time via to_s and reparse
        self.date = Time.parse(self.data["date"].to_s)
      end

      if self.data.has_key?('published') && self.data['published'] == false
        self.published = false
      else
        self.published = true
      end

      self.tags = self.data.pluralized_array("tag", "tags")

      if self.categories.empty?
        self.categories = self.data.pluralized_array('category', 'categories')
      end
    end

    # Spaceship is based on Post#date, slug
    #
    # Returns -1, 0, 1
    def <=>(other)
      cmp = self.date <=> other.date
      if 0 == cmp
       cmp = self.slug <=> other.slug
      end
      return cmp
    end

    # Extract information from the post filename
    #   +name+ is the String filename of the post file
    #
    # Returns nothing
    def process(name)
      m, cats, date, slug, ext = *name.match(MATCHER)
      self.date = Time.parse(date)
      self.slug = slug
      self.ext = ext
    end

    # The generated directory into which the post will be placed
    # upon generation. This is derived from the permalink or, if
    # permalink is absent, set to the default date
    # e.g. "/2008/11/05/" if the permalink style is :date, otherwise nothing
    #
    # Returns <String>
    def dir
      File.dirname(url)
    end

    # The full path and filename of the post.
    # Defined in the YAML of the post body
    # (Optional)
    #
    # Returns <String>
    def permalink
      self.data && self.data['permalink']
    end

    def template
      case self.site.permalink_style
      when :pretty
        "/:categories/:year/:month/:day/:title/"
      when :none
        "/:categories/:title.html"
      when :date
        "/:categories/:year/:month/:day/:title.html"
      else
        self.site.permalink_style.to_s
      end
    end

    # The generated relative url of this post
    # e.g. /2008/11/05/my-awesome-post.html
    #
    # Returns <String>
    def url
      return permalink if permalink

      @url ||= {
        "year"       => date.strftime("%Y"),
        "month"      => date.strftime("%m"),
        "day"        => date.strftime("%d"),
        "title"      => CGI.escape(slug),
<<<<<<< HEAD
        "categories" => categories.join('/'),
        "output_ext" => self.output_ext
=======
        "i_day"      => date.strftime("%d").to_i.to_s,
        "i_month"    => date.strftime("%m").to_i.to_s,
        "categories" => categories.join('/')
>>>>>>> e8d119ef
      }.inject(template) { |result, token|
        result.gsub(/:#{Regexp.escape token.first}/, token.last)
      }.gsub(/\/\//, "/")
    end

    # The UID for this post (useful in feeds)
    # e.g. /2008/11/05/my-awesome-post
    #
    # Returns <String>
    def id
      File.join(self.dir, self.slug)
    end

    # Calculate related posts.
    #
    # Returns [<Post>]
    def related_posts(posts)
      return [] unless posts.size > 1

      if self.site.lsi
        self.class.lsi ||= begin
          puts "Running the classifier... this could take a while."
          lsi = Classifier::LSI.new
          posts.each { |x| $stdout.print(".");$stdout.flush;lsi.add_item(x) }
          puts ""
          lsi
        end

        related = self.class.lsi.find_related(self.content, 11)
        related - [self]
      else
        (posts - [self])[0..9]
      end
    end

    # Add any necessary layouts to this post
    #   +layouts+ is a Hash of {"name" => "layout"}
    #   +site_payload+ is the site payload hash
    #
    # Returns nothing
    def render(layouts, site_payload)
      # construct payload
      payload = {
        "site" => { "related_posts" => related_posts(site_payload["site"]["posts"]) },
        "page" => self.to_liquid
      }.deep_merge(site_payload)

      do_layout(payload, layouts)
    end

    # Write the generated post file to the destination directory.
    #   +dest+ is the String path to the destination dir
    #
    # Returns nothing
    def write(dest)
      FileUtils.mkdir_p(File.join(dest, dir))

      # The url needs to be unescaped in order to preserve the correct filename
      path = File.join(dest, CGI.unescape(self.url))

      if template[/\.html$/].nil?
        FileUtils.mkdir_p(path)
        path = File.join(path, "index.html")
      end

      File.open(path, 'w') do |f|
        f.write(self.output)
      end
    end

    # Convert this post into a Hash for use in Liquid templates.
    #
    # Returns <Hash>
    def to_liquid
      self.data.deep_merge({
        "title"      => self.data["title"] || self.slug.split('-').select {|w| w.capitalize! || w }.join(' '),
        "url"        => self.url,
        "date"       => self.date,
        "id"         => self.id,
        "categories" => self.categories,
        "next"       => self.next,
        "previous"   => self.previous,
        "tags"       => self.tags,
        "content"    => self.content })
    end

    def inspect
      "<Post: #{self.id}>"
    end

    def next
      pos = self.site.posts.index(self)

      if pos && pos < self.site.posts.length-1
        self.site.posts[pos+1]
      else
        nil
      end
    end

    def previous
      pos = self.site.posts.index(self)
      if pos && pos > 0
        self.site.posts[pos-1]
      else
        nil
      end
    end
  end

end<|MERGE_RESOLUTION|>--- conflicted
+++ resolved
@@ -124,14 +124,10 @@
         "month"      => date.strftime("%m"),
         "day"        => date.strftime("%d"),
         "title"      => CGI.escape(slug),
-<<<<<<< HEAD
+        "i_day"      => date.strftime("%d").to_i.to_s,
+        "i_month"    => date.strftime("%m").to_i.to_s,
         "categories" => categories.join('/'),
         "output_ext" => self.output_ext
-=======
-        "i_day"      => date.strftime("%d").to_i.to_s,
-        "i_month"    => date.strftime("%m").to_i.to_s,
-        "categories" => categories.join('/')
->>>>>>> e8d119ef
       }.inject(template) { |result, token|
         result.gsub(/:#{Regexp.escape token.first}/, token.last)
       }.gsub(/\/\//, "/")
