module Jekyll
  class Post
    include Comparable
    include Convertible

    # Valid post name regex.
    MATCHER = /^(.+\/)*(\d+-\d+-\d+)-(.*)(\.[^.]+)$/

    EXCERPT_ATTRIBUTES_FOR_LIQUID = %w[
      title
      url
      date
      id
      categories
      next
      previous
      tags
      path
    ]

    # Attributes for Liquid templates
    ATTRIBUTES_FOR_LIQUID = EXCERPT_ATTRIBUTES_FOR_LIQUID.concat(%w[
      content
      excerpt
    ])

    # Post name validator. Post filenames must be like:
    # 2008-11-05-my-awesome-post.textile
    #
    # Returns true if valid, false if not.
    def self.valid?(name)
      name =~ MATCHER
    end

    attr_accessor :site
    attr_accessor :data, :extracted_excerpt, :content, :output, :ext
    attr_accessor :date, :slug, :published, :tags, :categories

    attr_reader :name

    # Initialize this Post instance.
    #
    # site       - The Site.
    # base       - The String path to the dir containing the post file.
    # name       - The String filename of the post file.
    #
    # Returns the new Post.
    def initialize(site, source, dir, name)
      @site = site
      @dir = dir
      @base = self.containing_dir(source, dir)
      @name = name

      self.categories = dir.downcase.split('/').reject { |x| x.empty? }
      self.process(name)
      self.read_yaml(@base, name)

      if self.data.has_key?('date')
        self.date = Time.parse(self.data["date"].to_s)
      end

      self.published = self.published?

      self.populate_categories
      self.populate_tags
    end

    def published?
      if self.data.has_key?('published') && self.data['published'] == false
        false
      else
        true
      end
    end

    def populate_categories
      if self.categories.empty?
        self.categories = self.data.pluralized_array('category', 'categories').map {|c| c.to_s.downcase}
      end
      self.categories.flatten!
    end

    def populate_tags
      self.tags = self.data.pluralized_array("tag", "tags").flatten
    end

    # Get the full path to the directory containing the post files
    def containing_dir(source, dir)
      return File.join(source, dir, '_posts')
    end

    # Read the YAML frontmatter.
    #
    # base - The String path to the dir containing the file.
    # name - The String filename of the file.
    #
    # Returns nothing.
    def read_yaml(base, name)
      super(base, name)
      self.extracted_excerpt = self.extract_excerpt
    end

    # The post excerpt. This is either a custom excerpt
    # set in YAML front matter or the result of extract_excerpt.
    #
    # Returns excerpt string.
    def excerpt
      self.data.fetch('excerpt', self.extracted_excerpt.to_s)
    end

    # Public: the Post title, from the YAML Front-Matter or from the slug
    #
    # Returns the post title
    def title
      self.data.fetch("title", self.titleized_slug)
    end

    # Turns the post slug into a suitable title
    def titleized_slug
      self.slug.split('-').select {|w| w.capitalize! || w }.join(' ')
    end

    # Public: the path to the post relative to the site source,
    #         from the YAML Front-Matter or from a combination of
    #         the directory it's in, "_posts", and the name of the
    #         post file
    #
    # Returns the path to the file relative to the site source
    def path
      self.data.fetch('path', self.relative_path.sub(/\A\//, ''))
    end

    # The path to the post source file, relative to the site source
    def relative_path
      File.join(@dir, '_posts', @name)
    end

    # Compares Post objects. First compares the Post date. If the dates are
    # equal, it compares the Post slugs.
    #
    # other - The other Post we are comparing to.
    #
    # Returns -1, 0, 1
    def <=>(other)
      cmp = self.date <=> other.date
      if 0 == cmp
       cmp = self.slug <=> other.slug
      end
      return cmp
    end

    # Extract information from the post filename.
    #
    # name - The String filename of the post file.
    #
    # Returns nothing.
    def process(name)
      m, cats, date, slug, ext = *name.match(MATCHER)
      self.date = Time.parse(date)
      self.slug = slug
      self.ext = ext
    rescue ArgumentError
      raise FatalException.new("Post #{name} does not have a valid date.")
    end

    # The generated directory into which the post will be placed
    # upon generation. This is derived from the permalink or, if
    # permalink is absent, set to the default date
    # e.g. "/2008/11/05/" if the permalink style is :date, otherwise nothing.
    #
    # Returns the String directory.
    def dir
      File.dirname(url)
    end

    # The full path and filename of the post. Defined in the YAML of the post
    # body (optional).
    #
    # Returns the String permalink.
    def permalink
      self.data && self.data['permalink']
    end

    def template
      case self.site.permalink_style
      when :pretty
        "/:categories/:year/:month/:day/:title/"
      when :none
        "/:categories/:title.html"
      when :date
        "/:categories/:year/:month/:day/:title.html"
      when :ordinal
        "/:categories/:year/:y_day/:title.html"
      else
        self.site.permalink_style.to_s
      end
    end

    # The generated relative url of this post.
    # e.g. /2008/11/05/my-awesome-post.html
    #
    # Returns the String URL.
    def url
      return @url if @url

      url = if permalink
        permalink
      else
        {
          "year"       => date.strftime("%Y"),
          "month"      => date.strftime("%m"),
          "day"        => date.strftime("%d"),
          "title"      => CGI.escape(slug),
          "i_day"      => date.strftime("%d").to_i.to_s,
          "i_month"    => date.strftime("%m").to_i.to_s,
          "categories" => categories.map { |c| URI.escape(c.to_s) }.join('/'),
          "short_month" => date.strftime("%b"),
          "y_day"      => date.strftime("%j"),
          "output_ext" => self.output_ext
        }.inject(template) { |result, token|
          result.gsub(/:#{Regexp.escape token.first}/, token.last)
        }.gsub(/\/\//, "/")
      end

      # sanitize url
      @url = url.split('/').reject{ |part| part =~ /^\.+$/ }.join('/')
      @url += "/" if url =~ /\/$/
      @url.gsub!(/\A([^\/])/, '/\1')
      @url
    end

    # The UID for this post (useful in feeds).
    # e.g. /2008/11/05/my-awesome-post
    #
    # Returns the String UID.
    def id
      File.join(self.dir, self.slug)
    end

    # Calculate related posts.
    #
    # Returns an Array of related Posts.
    def related_posts(posts)
      Jekyll::RelatedPosts.new(self).build
    end

    # Add any necessary layouts to this post.
    #
    # layouts      - A Hash of {"name" => "layout"}.
    # site_payload - The site payload hash.
    #
    # Returns nothing.
    def render(layouts, site_payload)
      # construct payload
      payload = {
        "site" => { "related_posts" => related_posts(site_payload["site"]["posts"]) },
        "page" => self.to_liquid(EXCERPT_ATTRIBUTES_FOR_LIQUID)
      }.deep_merge(site_payload)

      self.extracted_excerpt.do_layout(payload, {})

      do_layout(payload.merge({"page" => self.to_liquid}), layouts)
    end

    # Obtain destination path.
    #
    # dest - The String path to the destination dir.
    #
    # Returns destination file path String.
    def destination(dest)
      # The url needs to be unescaped in order to preserve the correct filename
      path = File.join(dest, CGI.unescape(self.url))
      path = File.join(path, "index.html") if template[/\.html$/].nil?
      path
    end

<<<<<<< HEAD
=======
    # Convert this post into a Hash for use in Liquid templates.
    #
    # Returns the representative Hash.
    def to_liquid(attrs = ATTRIBUTES_FOR_LIQUID)
      further_data = Hash[attrs.map { |attribute|
        [attribute, send(attribute)]
      }]
      data.deep_merge(further_data)
    end

>>>>>>> 8227f5e7
    # Returns the shorthand String identifier of this Post.
    def inspect
      "<Post: #{self.id}>"
    end

    def next
      pos = self.site.posts.index(self)

      if pos && pos < self.site.posts.length-1
        self.site.posts[pos+1]
      else
        nil
      end
    end

    def previous
      pos = self.site.posts.index(self)
      if pos && pos > 0
        self.site.posts[pos-1]
      else
        nil
      end
    end

    protected

    def extract_excerpt
      Jekyll::Excerpt.new(self)
    end
  end
end<|MERGE_RESOLUTION|>--- conflicted
+++ resolved
@@ -274,19 +274,6 @@
       path
     end
 
-<<<<<<< HEAD
-=======
-    # Convert this post into a Hash for use in Liquid templates.
-    #
-    # Returns the representative Hash.
-    def to_liquid(attrs = ATTRIBUTES_FOR_LIQUID)
-      further_data = Hash[attrs.map { |attribute|
-        [attribute, send(attribute)]
-      }]
-      data.deep_merge(further_data)
-    end
-
->>>>>>> 8227f5e7
     # Returns the shorthand String identifier of this Post.
     def inspect
       "<Post: #{self.id}>"
