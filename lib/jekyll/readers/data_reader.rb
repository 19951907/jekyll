# frozen_string_literal: true

module Jekyll
  class DataReader
    attr_reader :site, :content

    EXTENSIONS = %w(.yaml .yml .json .csv).freeze

    def initialize(site)
      @site = site
      @entry_filter = EntryFilter.new(site)
    end

<<<<<<< HEAD
    def read_data(dir)
      site.reader.get_entries(dir, site.config["data_dir"]).map do |entry|
        next unless EXTENSIONS.include?(File.extname(entry))

        path = @site.in_source_dir(File.join(dir, site.config["data_dir"], entry))
        next if @entry_filter.symlink?(path)

        doc = Document.new(path, {
          :site       => @site,
          :collection => @site.data_collection
        })
        doc.read

        doc
      end.reject(&:nil?)
=======
    # Read all the files in <dir> and adds them to @content
    #
    # dir - The String relative path of the directory to read.
    #
    # Returns @content, a Hash of the .yaml, .yml,
    # .json, and .csv files in the base directory
    def read(dir)
      base = site.in_source_dir(dir)
      read_data_to(base, @content)
      @content
    end

    # Read and parse all .yaml, .yml, .json, .csv and .tsv
    # files under <dir> and add them to the <data> variable.
    #
    # dir - The string absolute path of the directory to read.
    # data - The variable to which data will be added.
    #
    # Returns nothing
    def read_data_to(dir, data)
      return unless File.directory?(dir) && !@entry_filter.symlink?(dir)

      entries = Dir.chdir(dir) do
        Dir["*.{yaml,yml,json,csv,tsv}"] + Dir["*"].select { |fn| File.directory?(fn) }
      end

      entries.each do |entry|
        path = @site.in_source_dir(dir, entry)
        next if @entry_filter.symlink?(path)

        if File.directory?(path)
          read_data_to(path, data[sanitize_filename(entry)] = {})
        else
          key = sanitize_filename(File.basename(entry, ".*"))
          data[key] = read_data_file(path)
        end
      end
    end

    # Determines how to read a data file.
    #
    # Returns the contents of the data file.
    def read_data_file(path)
      case File.extname(path).downcase
      when ".csv"
        CSV.read(path,
                 :headers  => true,
                 :encoding => site.config["encoding"]).map(&:to_hash)
      when ".tsv"
        CSV.read(path,
                 :col_sep  => "\t",
                 :headers  => true,
                 :encoding => site.config["encoding"]).map(&:to_hash)
      else
        SafeYAML.load_file(path)
      end
    end

    def sanitize_filename(name)
      name.gsub(%r![^\w\s-]+|(?<=^|\b\s)\s+(?=$|\s?\b)!, "")
        .gsub(%r!\s+!, "_")
>>>>>>> fe0a6caa
    end
  end
end<|MERGE_RESOLUTION|>--- conflicted
+++ resolved
@@ -11,7 +11,6 @@
       @entry_filter = EntryFilter.new(site)
     end
 
-<<<<<<< HEAD
     def read_data(dir)
       site.reader.get_entries(dir, site.config["data_dir"]).map do |entry|
         next unless EXTENSIONS.include?(File.extname(entry))
@@ -19,77 +18,13 @@
         path = @site.in_source_dir(File.join(dir, site.config["data_dir"], entry))
         next if @entry_filter.symlink?(path)
 
-        doc = Document.new(path, {
-          :site       => @site,
-          :collection => @site.data_collection
-        })
+        doc = Document.new(path,
+                           :site       => @site,
+                           :collection => @site.data_collection)
         doc.read
 
         doc
       end.reject(&:nil?)
-=======
-    # Read all the files in <dir> and adds them to @content
-    #
-    # dir - The String relative path of the directory to read.
-    #
-    # Returns @content, a Hash of the .yaml, .yml,
-    # .json, and .csv files in the base directory
-    def read(dir)
-      base = site.in_source_dir(dir)
-      read_data_to(base, @content)
-      @content
-    end
-
-    # Read and parse all .yaml, .yml, .json, .csv and .tsv
-    # files under <dir> and add them to the <data> variable.
-    #
-    # dir - The string absolute path of the directory to read.
-    # data - The variable to which data will be added.
-    #
-    # Returns nothing
-    def read_data_to(dir, data)
-      return unless File.directory?(dir) && !@entry_filter.symlink?(dir)
-
-      entries = Dir.chdir(dir) do
-        Dir["*.{yaml,yml,json,csv,tsv}"] + Dir["*"].select { |fn| File.directory?(fn) }
-      end
-
-      entries.each do |entry|
-        path = @site.in_source_dir(dir, entry)
-        next if @entry_filter.symlink?(path)
-
-        if File.directory?(path)
-          read_data_to(path, data[sanitize_filename(entry)] = {})
-        else
-          key = sanitize_filename(File.basename(entry, ".*"))
-          data[key] = read_data_file(path)
-        end
-      end
-    end
-
-    # Determines how to read a data file.
-    #
-    # Returns the contents of the data file.
-    def read_data_file(path)
-      case File.extname(path).downcase
-      when ".csv"
-        CSV.read(path,
-                 :headers  => true,
-                 :encoding => site.config["encoding"]).map(&:to_hash)
-      when ".tsv"
-        CSV.read(path,
-                 :col_sep  => "\t",
-                 :headers  => true,
-                 :encoding => site.config["encoding"]).map(&:to_hash)
-      else
-        SafeYAML.load_file(path)
-      end
-    end
-
-    def sanitize_filename(name)
-      name.gsub(%r![^\w\s-]+|(?<=^|\b\s)\s+(?=$|\s?\b)!, "")
-        .gsub(%r!\s+!, "_")
->>>>>>> fe0a6caa
     end
   end
 end