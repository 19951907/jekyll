# frozen_string_literal: true

module Jekyll
  class Collection
    attr_reader :site, :label, :metadata
    attr_writer :docs

    # Create a new Collection.
    #
    # site - the site to which this collection belongs.
    # label - the name of the collection
    #
    # Returns nothing.
    def initialize(site, label)
      @site     = site
      @label    = sanitize_label(label)
      @metadata = extract_metadata
    end

    # Fetch the Documents in this collection.
    # Defaults to an empty array if no documents have been read in.
    #
    # Returns an array of Jekyll::Document objects.
    def docs
      @docs ||= []
    end

    # Override of normal respond_to? to match method_missing's logic for
    # looking in @data.
    def respond_to_missing?(method, include_private = false)
      docs.respond_to?(method.to_sym, include_private) || super
    end

    # Override of method_missing to check in @data for the key.
    def method_missing(method, *args, &blck)
      if docs.respond_to?(method.to_sym)
        Jekyll.logger.warn "Deprecation:",
                           "#{label}.#{method} should be changed to #{label}.docs.#{method}."
        Jekyll.logger.warn "", "Called by #{caller(0..0)}."
        docs.public_send(method.to_sym, *args, &blck)
      else
        super
      end
    end

    # Fetch the static files in this collection.
    # Defaults to an empty array if no static files have been read in.
    #
    # Returns an array of Jekyll::StaticFile objects.
    def files
      @files ||= []
    end

    # Read the allowed documents into the collection's array of docs.
    #
    # Returns the sorted array of docs.
    def read
      filtered_entries.each do |file_path|
        full_path = collection_dir(file_path)
        next if File.directory?(full_path)
<<<<<<< HEAD
        if Utils.has_yaml_header?(full_path) || data_file?(full_path)
=======

        if Utils.has_yaml_header? full_path
>>>>>>> a22cd6d6
          read_document(full_path)
        else
          read_static_file(file_path, full_path)
        end
      end
      docs.sort!
    end

    # All the entries in this collection.
    #
    # Returns an Array of file paths to the documents in this collection
    #   relative to the collection's directory
    def entries
      return [] unless exists?

      @entries ||=
        Utils.safe_glob(collection_dir, ["**", "*"], File::FNM_DOTMATCH).map do |entry|
          entry["#{collection_dir}/"] = ""
          entry
        end
    end

    # Filtered version of the entries in this collection.
    # See `Jekyll::EntryFilter#filter` for more information.
    #
    # Returns a list of filtered entry paths.
    def filtered_entries
      return [] unless exists?

      @filtered_entries ||=
        Dir.chdir(directory) do
          entry_filter.filter(entries).reject do |f|
            path = collection_dir(f)
            File.directory?(path) || entry_filter.symlink?(f)
          end
        end
    end

    # The directory for this Collection, relative to the site source or the directory
    # containing the collection.
    #
    # Returns a String containing the directory name where the collection
    #   is stored on the filesystem.
    def relative_directory
      @relative_directory ||= "_#{label}"
    end

    # The full path to the directory containing the collection.
    #
    # Returns a String containing th directory name where the collection
    #   is stored on the filesystem.
    def directory
      @directory ||= site.in_source_dir(
        File.join(container, relative_directory)
      )
    end

    # The full path to the directory containing the collection, with
    #   optional subpaths.
    #
    # *files - (optional) any other path pieces relative to the
    #           directory to append to the path
    #
    # Returns a String containing th directory name where the collection
    #   is stored on the filesystem.
    def collection_dir(*files)
      return directory if files.empty?

      site.in_source_dir(container, relative_directory, *files)
    end

    # Checks whether the directory "exists" for this collection.
    # The directory must exist on the filesystem and must not be a symlink
    #   if in safe mode.
    #
    # Returns false if the directory doesn't exist or if it's a symlink
    #   and we're in safe mode.
    def exists?
      File.directory?(directory) && !entry_filter.symlink?(directory)
    end

    # The entry filter for this collection.
    # Creates an instance of Jekyll::EntryFilter.
    #
    # Returns the instance of Jekyll::EntryFilter for this collection.
    def entry_filter
      @entry_filter ||= Jekyll::EntryFilter.new(site, relative_directory)
    end

    # An inspect string.
    #
    # Returns the inspect string
    def inspect
      "#<Jekyll::Collection @label=#{label} docs=#{docs}>"
    end

    # Produce a sanitized label name
    # Label names may not contain anything but alphanumeric characters,
    #   underscores, and hyphens.
    #
    # label - the possibly-unsafe label
    #
    # Returns a sanitized version of the label.
    def sanitize_label(label)
      label.gsub(%r![^a-z0-9_\-\.]!i, "")
        .gsub(%r!(^|\b\s)\s+($|\s?\b)!, '\\1\\2')
        .gsub(%r!\s+!, "_")
    end

    # Produce a representation of this Collection for use in Liquid.
    # Exposes two attributes:
    #   - label
    #   - docs
    #
    # Returns a representation of this collection for use in Liquid.
    def to_liquid
      Drops::CollectionDrop.new self
    end

    # Whether the collection's documents ought to be written as individual
    #   files in the output.
    #
    # Returns true if the 'write' metadata is true, false otherwise.
    def write?
      !!metadata.fetch("output", false)
    end

    # The URL template to render collection's documents at.
    #
    # Returns the URL template to render collection's documents at.
    def url_template
      @url_template ||= metadata.fetch("permalink") do
        Utils.add_permalink_suffix("/:collection/:path", site.permalink_style)
      end
    end

    # Extract options for this collection from the site configuration.
    #
    # Returns the metadata for this collection
    def extract_metadata
      if site.config["collections"].is_a?(Hash)
        site.config["collections"][label] || {}
      else
        {}
      end
    end

    # Check if the file is an expected data file type
    #
    # Returns true if the extension is of an expected data extension
    def data_file?(full_path)
      %w(.yaml .yml .json .csv .tsv).include?(File.extname(full_path).downcase)
    end

    private

    def container
      @container ||= site.config["collections_dir"]
    end

    def read_document(full_path)
      doc = Document.new(full_path, :site => site, :collection => self)
      doc.read
      docs << doc if site.unpublished || doc.published?
    end

    def read_static_file(file_path, full_path)
      relative_dir = Jekyll.sanitized_path(
        relative_directory,
        File.dirname(file_path)
      ).chomp("/.")

      files << StaticFile.new(
        site,
        site.source,
        relative_dir,
        File.basename(full_path),
        self
      )
    end
  end
end<|MERGE_RESOLUTION|>--- conflicted
+++ resolved
@@ -58,12 +58,7 @@
       filtered_entries.each do |file_path|
         full_path = collection_dir(file_path)
         next if File.directory?(full_path)
-<<<<<<< HEAD
         if Utils.has_yaml_header?(full_path) || data_file?(full_path)
-=======
-
-        if Utils.has_yaml_header? full_path
->>>>>>> a22cd6d6
           read_document(full_path)
         else
           read_static_file(file_path, full_path)
