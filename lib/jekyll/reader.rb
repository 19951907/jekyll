--- conflicted
+++ resolved
@@ -22,12 +22,7 @@
 
     # Sorts posts, pages, and static files.
     def sort_files!
-<<<<<<< HEAD
-      site.collections.values.each { |c| c.docs.sort! }
-=======
       site.collections.each_value { |c| c.docs.sort! }
-      site.pages.sort_by!(&:name)
->>>>>>> caae9d2e
       site.static_files.sort_by!(&:relative_path)
     end
 
