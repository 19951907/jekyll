# frozen_string_literal: true

module Jekyll
  class Document
    include Comparable
    extend Forwardable

    attr_reader :path, :site, :extname, :collection
    attr_accessor :content, :output

    def_delegator :self, :read_post_data, :post_read

    YAML_FRONT_MATTER_REGEXP = %r!\A(---\s*\n.*?\n?)^((---|\.\.\.)\s*$\n?)!m
    DATELESS_FILENAME_MATCHER = %r!^(?:.+/)*(.*)(\.[^.]+)$!
    DATE_FILENAME_MATCHER = %r!^(?:.+/)*(\d{2,4}-\d{1,2}-\d{1,2})-(.*)(\.[^.]+)$!

    # Create a new Document.
    #
    # path - the path to the file
    # relations - a hash with keys :site and :collection, the values of which
    #             are the Jekyll::Site and Jekyll::Collection to which this
    #             Document belong.
    #
    # Returns nothing.
    def initialize(path, relations = {})
      @site = relations[:site]
      @path = path
      @extname = File.extname(path)
      @collection = relations[:collection]
      @has_yaml_header = nil

      if draft?
        categories_from_path("_drafts")
      else
        categories_from_path(collection.relative_directory)
      end

      data.default_proc = proc do |_, key|
        site.frontmatter_defaults.find(relative_path, collection.label, key)
      end

      trigger_hooks(:post_init)
    end

    # Fetch the Document's data.
    #
    # Returns a Hash containing the data. An empty hash is returned if
    #   no data was read.
    def data
      @data ||= {}
    end

    # Merge some data in with this document's data.
    #
    # Returns the merged data.
    def merge_data!(other, source: "YAML front matter")
      merge_categories!(other)
      Utils.deep_merge_hashes!(data, other)
      merge_date!(source)
      data
    end

    def date
      data["date"] ||= (draft? ? source_file_mtime : site.time)
    end

    def source_file_mtime
      @source_file_mtime ||= File.mtime(path)
    end

    # Returns whether the document is a draft. This is only the case if
    # the document is in the 'posts' collection but in a different
    # directory than '_posts'.
    #
    # Returns whether the document is a draft.
    def draft?
      data["draft"] ||= relative_path.index(collection.relative_directory).nil? &&
        collection.label == "posts"
    end

    # The path to the document, relative to the collections_dir.
    #
    # Returns a String path which represents the relative path from the collections_dir
    # to this document.
    def relative_path
      @relative_path ||= path.sub("#{site.collections_path}/", "")
    end

    # The output extension of the document.
    #
    # Returns the output extension
    def output_ext
      @output_ext ||= Jekyll::Renderer.new(site, self).output_ext
    end

    # The base filename of the document, without the file extname.
    #
    # Returns the basename without the file extname.
    def basename_without_ext
      @basename_without_ext ||= File.basename(path, ".*")
    end

    # The base filename of the document.
    #
    # Returns the base filename of the document.
    def basename
      @basename ||= File.basename(path)
    end

    # Produces a "cleaned" relative path.
    # The "cleaned" relative path is the relative path without the extname
    #   and with the collection's directory removed as well.
    # This method is useful when building the URL of the document.
    #
    # Examples:
    #   When relative_path is "_methods/site/generate.md":
    #     cleaned_relative_path
    #     # => "/site/generate"
    #
    # Returns the cleaned relative path of the document.
    def cleaned_relative_path
      @cleaned_relative_path ||=
        relative_path[0..-extname.length - 1].sub(collection.relative_directory, "")
    end

    # Returns an array of sub directories that represents the document's path
    # relative to the collection directory
    def subdirs
      cleaned_relative_path.split(File::SEPARATOR)
        .reject { |c| c.empty? || c.eql?(basename_without_ext) }
    end

    # Determine whether the document is a YAML file.
    #
    # Returns true if the extname is either .yml or .yaml, false otherwise.
    def yaml_file?
      %w(.yaml .yml).include?(extname)
    end

    # Determine whether the document is a JSON file.
    #
    # Returns true if extname == .json, false otherwise.
    def json_file?
      extname == ".json"
    end

    # Determine whether the document is a CSV or TSV file.
    #
    # Returns true if extname is either .csv or .tsv, false otherwise.
    def delimiter_separated_file?
      %w(.csv .tsv).include?(extname)
    end

    # Determine the column delimiter for ___SeparatedValue files.
    #
    # Returns "\t" if extname is `.tsv`, otherwise returns ",".
    def column_delimiter
      return "\t" if extname == ".tsv"
      ","
    end

    # Determine whether the document is an asset file.
    # Asset files include CoffeeScript files and Sass/SCSS files.
    #
    # Returns true if the extname belongs to the set of extensions
    #   that asset files use.
    def asset_file?
      sass_file? || coffeescript_file?
    end

    # Determine whether the document is a data file.
    # Data files include YAML, YML, CSV, TSV and JSON files.
    #
    # Returns true if the extname belongs to the set of extensions
    #   that data files use.
    def data_file?
      yaml_file? || json_file? || delimiter_separated_file?
    end

    # Determine whether the document is a Sass file.
    #
    # Returns true if extname == .sass or .scss, false otherwise.
    def sass_file?
      %w(.sass .scss).include?(extname)
    end

    # Determine whether the document is a CoffeeScript file.
    #
    # Returns true if extname == .coffee, false otherwise.
    def coffeescript_file?
      extname == ".coffee"
    end

    # Determine whether the file should be rendered with Liquid.
    #
    # Returns false if the document is either an asset file or a yaml file,
    #   or if the document doesn't contain any Liquid Tags or Variables,
    #   true otherwise.
    def render_with_liquid?
      return false if data["render_with_liquid"] == false
<<<<<<< HEAD
      return false if coffeescript_file? || data_file?
      Utils.has_liquid_construct?(content)
=======

      !(coffeescript_file? || yaml_file? || !Utils.has_liquid_construct?(content))
>>>>>>> a22cd6d6
    end

    # Determine whether the file should be rendered with a layout.
    #
    # Returns true if the Front Matter specifies that `layout` is set to `none`.
    def no_layout?
      data["layout"] == "none"
    end

    # Determine whether the file should be placed into layouts.
    #
    # Returns false if the document is set to `layouts: none`, or is either an
    #   asset file or a data file. Returns true otherwise.
    def place_in_layout?
      !(asset_file? || data_file? || no_layout?)
    end

    # The URL template where the document would be accessible.
    #
    # Returns the URL template for the document.
    def url_template
      collection.url_template
    end

    # Construct a Hash of key-value pairs which contain a mapping between
    #   a key in the URL template and the corresponding value for this document.
    #
    # Returns the Hash of key-value pairs for replacement in the URL.
    def url_placeholders
      @url_placeholders ||= Drops::UrlDrop.new(self)
    end

    # The permalink for this Document.
    # Permalink is set via the data Hash.
    #
    # Returns the permalink or nil if no permalink was set in the data.
    def permalink
      data && data.is_a?(Hash) && data["permalink"]
    end

    # The computed URL for the document. See `Jekyll::URL#to_s` for more details.
    #
    # Returns the computed URL for the document.
    def url
      @url ||= URL.new(
        :template     => url_template,
        :placeholders => url_placeholders,
        :permalink    => permalink
      ).to_s
    end

    def [](key)
      data[key]
    end

    # The full path to the output file.
    #
    # base_directory - the base path of the output directory
    #
    # Returns the full path to the output file of this document.
    def destination(base_directory)
      dest = site.in_dest_dir(base_directory)
      path = site.in_dest_dir(dest, URL.unescape_path(url))
      if url.end_with? "/"
        path = File.join(path, "index.html")
      else
        path << output_ext unless path.end_with? output_ext
      end
      path
    end

    # Write the generated Document file to the destination directory.
    #
    # dest - The String path to the destination dir.
    #
    # Returns nothing.
    def write(dest)
      path = destination(dest)
      FileUtils.mkdir_p(File.dirname(path))
      Jekyll.logger.debug "Writing:", path
      File.write(path, output, :mode => "wb")

      trigger_hooks(:post_write)
    end

    # Whether the file is published or not, as indicated in YAML front-matter
    #
    # Returns 'false' if the 'published' key is specified in the
    # YAML front-matter and is 'false'. Otherwise returns 'true'.
    def published?
      !(data.key?("published") && data["published"] == false)
    end

    # Read in the file and assign the content and data based on the file contents.
    # Merge the frontmatter of the file with the frontmatter default
    # values
    #
    # Returns nothing.
    def read(opts = {})
      Jekyll.logger.debug "Reading:", relative_path

      if data_file?
        read_data_file
      else
        begin
          merge_defaults
          read_content(opts)
          read_post_data
        rescue StandardError => e
          handle_read_error(e)
        end
      end
    end

    # Create a Liquid-understandable version of this Document.
    #
    # Returns a Hash representing this Document's data.
    def to_liquid
      return data if data.is_a?(Array)
      @to_liquid ||= Drops::DocumentDrop.new(self)
    end

    # The inspect string for this document.
    # Includes the relative path and the collection label.
    #
    # Returns the inspect string for this document.
    def inspect
      "#<Jekyll::Document #{relative_path} collection=#{collection.label}>"
    end

    # The string representation for this document.
    #
    # Returns the content of the document
    def to_s
      output || content || "NO CONTENT"
    end

    # Compare this document against another document.
    # Comparison is a comparison between the 2 paths of the documents.
    #
    # Returns -1, 0, +1 or nil depending on whether this doc's path is less than,
    #   equal or greater than the other doc's path. See String#<=> for more details.
    def <=>(other)
      return nil unless other.respond_to?(:data)
<<<<<<< HEAD
      cmp = data["date"] <=> other.data["date"] if data.is_a?(Hash) && other.data.is_a?(Hash)
=======

      cmp = data["date"] <=> other.data["date"]
>>>>>>> a22cd6d6
      cmp = path <=> other.path if cmp.nil? || cmp.zero?
      cmp
    end

    # Determine whether this document should be written.
    # Based on the Collection to which it belongs.
    #
    # True if the document has a collection and if that collection's #write?
    # method returns true, and if the site's Publisher will publish the document.
    # False otherwise.
    def write?
      collection&.write? && site.publisher.publish?(self)
    end

    # The Document excerpt_separator, from the YAML Front-Matter or site
    # default excerpt_separator value
    #
    # Returns the document excerpt_separator
    def excerpt_separator
      (data["excerpt_separator"] || site.config["excerpt_separator"]).to_s
    end

    # Whether to generate an excerpt
    #
    # Returns true if the excerpt separator is configured.
    def generate_excerpt?
      !excerpt_separator.empty?
    end

    def next_doc
      pos = collection.docs.index { |post| post.equal?(self) }
      collection.docs[pos + 1] if pos && pos < collection.docs.length - 1
    end

    def previous_doc
      pos = collection.docs.index { |post| post.equal?(self) }
      collection.docs[pos - 1] if pos && pos.positive?
    end

    def trigger_hooks(hook_name, *args)
      Jekyll::Hooks.trigger collection.label.to_sym, hook_name, self, *args if collection
      Jekyll::Hooks.trigger :documents, hook_name, self, *args
    end

    def id
      @id ||= File.join(File.dirname(url), (data["slug"] || basename_without_ext).to_s)
    end

    # Calculate related posts.
    #
    # Returns an Array of related Posts.
    def related_posts
      @related_posts ||= Jekyll::RelatedPosts.new(self).build
    end

    # Override of normal respond_to? to match method_missing's logic for
    # looking in @data.
    def respond_to?(method, include_private = false)
      data && data.is_a?(Hash) && data.key?(method.to_s) || super
    end

    # Override of method_missing to check in @data for the key.
    def method_missing(method, *args, &blck)
      if data && data.is_a?(Hash) && data.key?(method.to_s)
        Jekyll::Deprecator.deprecation_message "Document##{method} is now a key "\
                           "in the #data hash."
        Jekyll::Deprecator.deprecation_message "Called by #{caller(0..0)}."
        data[method.to_s]
      else
        super
      end
    end

    def respond_to_missing?(method, *)
      data && data.is_a?(Hash) && data.key?(method.to_s) || super
    end

    # Add superdirectories of the special_dir to categories.
    # In the case of es/_posts, 'es' is added as a category.
    # In the case of _posts/es, 'es' is NOT added as a category.
    #
    # Returns nothing.
    def categories_from_path(special_dir)
      superdirs = relative_path.sub(%r!#{special_dir}(.*)!, "")
        .split(File::SEPARATOR)
        .reject do |c|
        c.empty? || c == special_dir || c == basename
      end
      merge_data!({ "categories" => superdirs }, :source => "file path")
    end

    def populate_categories
      merge_data!(
        "categories" => (
          Array(data["categories"]) + Utils.pluralized_array_from_hash(
            data, "category", "categories"
          )
        ).map(&:to_s).flatten.uniq
      )
    end

    def populate_tags
      merge_data!(
        "tags" => Utils.pluralized_array_from_hash(data, "tag", "tags").flatten
      )
    end

    private

    def merge_categories!(other)
      if other.key?("categories") && !other["categories"].nil?
        other["categories"] = other["categories"].split if other["categories"].is_a?(String)
        other["categories"] = (data["categories"] || []) | other["categories"]
      end
    end

    def merge_date!(source)
      if data.key?("date")
        data["date"] = Utils.parse_date(
          data["date"].to_s,
          "Document '#{relative_path}' does not have a valid date in the #{source}."
        )
      end
    end

    def merge_defaults
      defaults = @site.frontmatter_defaults.all(
        relative_path,
        collection.label.to_sym
      )
      merge_data!(defaults, :source => "front matter defaults") unless defaults.empty?
    end

    def read_content(opts)
      self.content = File.read(path, Utils.merged_file_read_opts(site, opts))
      if content =~ YAML_FRONT_MATTER_REGEXP
        self.content = $POSTMATCH
        data_file = SafeYAML.load(Regexp.last_match(1))
        merge_data!(data_file, :source => "YAML front matter") if data_file
      end
    end

    def read_data_file
      @data = if delimiter_separated_file?
                CSV.read(path,
                         :col_sep  => column_delimiter,
                         :headers  => true,
                         :encoding => site.config["encoding"]).map(&:to_hash)
              else
                SafeYAML.load_file(path)
              end
    end

    def read_post_data
      populate_title
      populate_categories
      populate_tags
      generate_excerpt
    end

    def handle_read_error(error)
      if error.is_a? Psych::SyntaxError
        Jekyll.logger.error "Error:", "YAML Exception reading #{path}: #{error.message}"
      else
        Jekyll.logger.error "Error:", "could not read file #{path}: #{error.message}"
      end

      if site.config["strict_front_matter"] || error.is_a?(Jekyll::Errors::FatalException)
        raise error
      end
    end

    def populate_title
      if relative_path =~ DATE_FILENAME_MATCHER
        date, slug, ext = Regexp.last_match.captures
        modify_date(date)
      elsif relative_path =~ DATELESS_FILENAME_MATCHER
        slug, ext = Regexp.last_match.captures
      end

      # Try to ensure the user gets a title.
      data["title"] ||= Utils.titleize_slug(slug)
      # Only overwrite slug & ext if they aren't specified.
      data["slug"]  ||= slug
      data["ext"]   ||= ext
    end

    def modify_date(date)
      if !data["date"] || data["date"].to_i == site.time.to_i
        merge_data!({ "date" => date }, :source => "filename")
      end
    end

    def generate_excerpt
      data["excerpt"] ||= Jekyll::Excerpt.new(self) if generate_excerpt?
    end
  end
end<|MERGE_RESOLUTION|>--- conflicted
+++ resolved
@@ -198,13 +198,7 @@
     #   true otherwise.
     def render_with_liquid?
       return false if data["render_with_liquid"] == false
-<<<<<<< HEAD
-      return false if coffeescript_file? || data_file?
-      Utils.has_liquid_construct?(content)
-=======
-
-      !(coffeescript_file? || yaml_file? || !Utils.has_liquid_construct?(content))
->>>>>>> a22cd6d6
+      !(coffeescript_file? || data_file? || !Utils.has_liquid_construct?(content))
     end
 
     # Determine whether the file should be rendered with a layout.
@@ -349,12 +343,7 @@
     #   equal or greater than the other doc's path. See String#<=> for more details.
     def <=>(other)
       return nil unless other.respond_to?(:data)
-<<<<<<< HEAD
       cmp = data["date"] <=> other.data["date"] if data.is_a?(Hash) && other.data.is_a?(Hash)
-=======
-
-      cmp = data["date"] <=> other.data["date"]
->>>>>>> a22cd6d6
       cmp = path <=> other.path if cmp.nil? || cmp.zero?
       cmp
     end
