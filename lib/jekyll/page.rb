--- conflicted
+++ resolved
@@ -18,58 +18,38 @@
       url
     ).freeze
 
+    # rubocop:disable Metrics/AbcSize
     # Initialize a new Page.
     #
     # site - The Site object.
     # base - The String path to the source.
     # dir  - The String path between the source and the file.
     # name - The String filename of the file.
-<<<<<<< HEAD
     def initialize(*args)
       if args.size == 2 # Initialized as Document
         super
       elsif args.size == 4 # Legacy Page support
         Jekyll::Deprecator.deprecation_message "Pages are now Documents."
-        Jekyll::Deprecator.deprecation_message "Called by #{caller.first}."
+        Jekyll::Deprecator.deprecation_message "Called by #{caller(1..1).first}."
         @site, @base, @dir, @name = args
-        @path = site.in_source_dir(@base, @dir, @name)
+        @path = if site.in_theme_dir(@base) == @base # we're in a theme
+                  site.in_theme_dir(@base, @dir, @name)
+                else
+                  site.in_source_dir(@base, @dir, @name)
+                end
         super(@path, :collection => site.pages, :site => @site)
         read
         backwards_compatibilize
       else
         raise ArugmentError, "Expected 2 or 4 arguments, #{args.size} given"
-=======
-    def initialize(site, base, dir, name)
-      @site = site
-      @base = base
-      @dir  = dir
-      @name = name
-      @path = if site.in_theme_dir(base) == base # we're in a theme
-                site.in_theme_dir(base, dir, name)
-              else
-                site.in_source_dir(base, dir, name)
-              end
-
-      process(name)
-      read_yaml(File.join(base, dir), name)
-
-      data.default_proc = proc do |_, key|
-        site.frontmatter_defaults.find(File.join(dir, name), type, key)
->>>>>>> caae9d2e
       end
     end
 
-<<<<<<< HEAD
+    # rubocop:enable Metrics/AbcSize
+
     # Backwards compatible shim to return the generated directory into which
     # the page will be placed upon generation. This is derived from the
     # permalink or, if permalink is absent, will be '/'
-=======
-    # The generated directory into which the page will be placed
-    # upon generation. This is derived from the permalink or, if
-    # permalink is absent, will be '/'
->>>>>>> caae9d2e
-    #
-    # Returns the String destination directory.
     def dir
       if url.end_with?("/")
         url
@@ -93,99 +73,35 @@
     end
     alias_method :template, :url_template
 
-<<<<<<< HEAD
     # Backwards compatible shim to add any necessary layouts to this post
-=======
-    # The generated relative url of this page. e.g. /about.html.
-    #
-    # Returns the String url.
-    def url
-      @url ||= URL.new(
-        :template     => template,
-        :placeholders => url_placeholders,
-        :permalink    => permalink
-      ).to_s
-    end
-
-    # Returns a hash of URL placeholder names (as symbols) mapping to the
-    # desired placeholder replacements. For details see "url.rb"
-    def url_placeholders
-      {
-        :path       => @dir,
-        :basename   => basename,
-        :output_ext => output_ext,
-      }
-    end
-
-    # Extract information from the page filename.
-    #
-    # name - The String filename of the page file.
-    #
-    # Returns nothing.
-    def process(name)
-      self.ext = File.extname(name)
-      self.basename = name[0..-ext.length - 1]
-    end
-
-    # Add any necessary layouts to this post
->>>>>>> caae9d2e
     #
     # layouts      - The Hash of {"name" => "layout"}.
     # site_payload - The site payload Hash.
     #
-<<<<<<< HEAD
-    # Returns nothing.
+    # Returns String rendered page.
     def render(_, site_payload = nil)
       Jekyll::Renderer.new(site, self, site_payload).run
-=======
-    # Returns String rendered page.
-    def render(layouts, site_payload)
-      site_payload["page"] = to_liquid
-      site_payload["paginator"] = pager.to_liquid
+    end
 
-      do_layout(site_payload, layouts)
->>>>>>> caae9d2e
+    def relative_path
+      @relative_path ||= Pathname.new(absolute_path)
+        .relative_path_from(Pathname.new(site.source)).to_s
     end
 
     # To maintain backwards compataiblity, path is relative for Pages
     # but absolute for documents. Use #absolute_path to get the absolute path
     def path
       Jekyll::Deprecator.deprecation_message "Page#path is now Page#relative_path."
-      Jekyll::Deprecator.deprecation_message "Called by #{caller.first}."
+      Jekyll::Deprecator.deprecation_message "Called by #{caller(1..1).first}."
       relative_path
     end
 
     private
 
-<<<<<<< HEAD
-    # Pages expect addition fields to be exposed via :[]
     def backwards_compatibilize
       ATTRIBUTES_FOR_LIQUID.each do |key|
         data[key] = public_send(key.to_sym)
       end
-=======
-    # Returns the object as a debug String.
-    def inspect
-      "#<Jekyll::Page @name=#{name.inspect}>"
-    end
-
-    # Returns the Boolean of whether this Page is HTML or not.
-    def html?
-      HTML_EXTENSIONS.include?(output_ext)
-    end
-
-    # Returns the Boolean of whether this Page is an index file or not.
-    def index?
-      basename == "index"
-    end
-
-    def trigger_hooks(hook_name, *args)
-      Jekyll::Hooks.trigger :pages, hook_name, self, *args
-    end
-
-    def write?
-      true
->>>>>>> caae9d2e
     end
   end
 end