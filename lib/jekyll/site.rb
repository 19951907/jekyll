require 'set'

module Jekyll

  class Site
    attr_accessor :config, :layouts, :posts, :pages, :static_files,
                  :categories, :exclude, :include, :source, :dest, :lsi, :pygments,
                  :permalink_style, :tags, :time, :future, :safe, :plugins, :limit_posts

    attr_accessor :converters, :generators

    # Public: Initialize a new Site.
    #
    # config - A Hash containing site configuration details.
    def initialize(config)
      self.config          = config.clone

      self.safe            = config['safe']
      self.source          = File.expand_path(config['source'])
      self.dest            = File.expand_path(config['destination'])
      self.plugins         = File.expand_path(config['plugins'])
      self.lsi             = config['lsi']
      self.pygments        = config['pygments']
      self.permalink_style = config['permalink'].to_sym
      self.exclude         = config['exclude'] || []
      self.include         = config['include'] || []
      self.future          = config['future']
      self.limit_posts     = config['limit_posts'] || nil

      self.reset
      self.setup
    end

    # Public: Read, process, and write this Site to output.
    #
    # Returns nothing.
    def process
      self.reset
      self.read
      self.generate
      self.render
      self.cleanup
      self.write
    end

    # Reset Site details.
    #
    # Returns nothing
    def reset
      self.time            = if self.config['time']
                               Time.parse(self.config['time'].to_s)
                             else
                               Time.now
                             end
      self.layouts         = {}
      self.posts           = []
      self.pages           = []
      self.static_files    = []
      self.categories      = Hash.new { |hash, key| hash[key] = [] }
      self.tags            = Hash.new { |hash, key| hash[key] = [] }

      if !self.limit_posts.nil? && self.limit_posts < 1
        raise ArgumentError, "Limit posts must be nil or >= 1"
      end
    end

    # Load necessary libraries, plugins, converters, and generators.
    #
    # Returns nothing.
    def setup
      require 'classifier' if self.lsi

      # If safe mode is off, load in any Ruby files under the plugins
      # directory.
      unless self.safe
        Dir[File.join(self.plugins, "**/*.rb")].each do |f|
          require f
        end
      end

      self.converters = Jekyll::Converter.subclasses.select do |c|
        !self.safe || c.safe
      end.map do |c|
        c.new(self.config)
      end

      self.generators = Jekyll::Generator.subclasses.select do |c|
        !self.safe || c.safe
      end.map do |c|
        c.new(self.config)
      end
    end

    # Read Site data from disk and load it into internal data structures.
    #
    # Returns nothing.
    def read
      self.read_layouts
      self.read_directories
    end

    # Read all the files in <source>/<dir>/_layouts and create a new Layout
    # object with each one.
    #
    # Returns nothing.
    def read_layouts(dir = '')
      base = File.join(self.source, dir, "_layouts")
      return unless File.exists?(base)
      entries = []
      Dir.chdir(base) { entries = filter_entries(Dir['*.*']) }

      entries.each do |f|
        name = f.split(".")[0..-2].join(".")
        self.layouts[name] = Layout.new(self, base, f)
      end
    end

    # Recursively traverse directories to find posts, pages and static files
    # that will become part of the site according to the rules in
    # filter_entries.
    #
    # dir - The String relative path of the directory to read.
    #
    # Returns nothing.
    def read_directories(dir = '')
      base = File.join(self.source, dir)
      entries = Dir.chdir(base) { filter_entries(Dir['*']) }

      self.read_posts(dir)

      entries.each do |f|
        f_abs = File.join(base, f)
        f_rel = File.join(dir, f)
        if File.directory?(f_abs)
          next if self.dest.sub(/\/$/, '') == f_abs
          read_directories(f_rel)
        elsif !File.symlink?(f_abs)
          first3 = File.open(f_abs) { |fd| fd.read(3) }
          if first3 == "---"
            # file appears to have a YAML header so process it as a page
            pages << Page.new(self, self.source, dir, f)
          else
            # otherwise treat it as a static file
            static_files << StaticFile.new(self, self.source, dir, f)
          end
        end
      end
    end

    # Read all the files in <source>/<dir>/_posts and create a new Post
    # object with each one.
    #
    # dir - The String relative path of the directory to read.
    #
    # Returns nothing.
    def read_posts(dir)
      base = File.join(self.source, dir, '_posts')
      return unless File.exists?(base)
      entries = Dir.chdir(base) { filter_entries(Dir['**/*']) }

      # first pass processes, but does not yet render post content
      entries.each do |f|
        if Post.valid?(f)
          post = Post.new(self, self.source, dir, f)

          if post.published && (self.future || post.date <= self.time)
            self.posts << post
            post.categories.each { |c| self.categories[c] << post }
            post.tags.each { |c| self.tags[c] << post }
          end
        end
      end

      self.posts.sort!

      # limit the posts if :limit_posts option is set
      self.posts = self.posts[-limit_posts, limit_posts] if limit_posts
    end

    # Run each of the Generators.
    #
    # Returns nothing.
    def generate
      self.generators.each do |generator|
        generator.generate(self)
      end
    end

    # Render the site to the destination.
    #
    # Returns nothing.
    def render
      self.posts.each do |post|
        post.render(self.layouts, site_payload)
      end

      self.pages.each do |page|
        page.render(self.layouts, site_payload)
      end

      self.categories.values.map { |ps| ps.sort! { |a, b| b <=> a } }
      self.tags.values.map { |ps| ps.sort! { |a, b| b <=> a } }
    rescue Errno::ENOENT => e
      # ignore missing layout dir
    end

    # Remove orphaned files and empty directories in destination.
    #
    # Returns nothing.
    def cleanup
      # all files and directories in destination, including hidden ones
      dest_files = Set.new
      Dir.glob(File.join(self.dest, "**", "*"), File::FNM_DOTMATCH) do |file|
        dest_files << file unless file =~ /\/\.{1,2}$/
      end

      # files to be written
      files = Set.new
      self.posts.each do |post|
        files << post.destination(self.dest)
      end
      self.pages.each do |page|
        files << page.destination(self.dest)
      end
      self.static_files.each do |sf|
        files << sf.destination(self.dest)
      end

      # adding files' parent directories
      dirs = Set.new
      files.each { |file| dirs << File.dirname(file) }
      files.merge(dirs)

      obsolete_files = dest_files - files

      FileUtils.rm_rf(obsolete_files.to_a)
    end

    # Write static files, pages, and posts.
    #
    # Returns nothing.
    def write
      self.posts.each do |post|
        post.write(self.dest)
      end
      self.pages.each do |page|
        page.write(self.dest)
      end
      self.static_files.each do |sf|
        sf.write(self.dest)
      end
    end

    # Constructs a Hash of Posts indexed by the specified Post attribute.
    #
    # post_attr - The String name of the Post attribute.
    #
    # Examples
    #
    #   post_attr_hash('categories')
    #   # => { 'tech' => [<Post A>, <Post B>],
    #   #      'ruby' => [<Post B>] }
    #
    # Returns the Hash: { attr => posts } where
    #   attr  - One of the values for the requested attribute.
    #   posts - The Array of Posts with the given attr value.
    def post_attr_hash(post_attr)
      # Build a hash map based on the specified post attribute ( post attr =>
      # array of posts ) then sort each array in reverse order.
      hash = Hash.new { |hsh, key| hsh[key] = Array.new }
      self.posts.each { |p| p.send(post_attr.to_sym).each { |t| hash[t] << p } }
      hash.values.map { |sortme| sortme.sort! { |a, b| b <=> a } }
      hash
    end

    # The Hash payload containing site-wide data.
    #
    # Returns the Hash: { "site" => data } where data is a Hash with keys:
    #   "time"       - The Time as specified in the configuration or the
    #                  current time if none was specified.
    #   "posts"      - The Array of Posts, sorted chronologically by post date
    #                  and then title.
    #   "pages"      - The Array of all Pages.
    #   "html_pages" - The Array of HTML Pages.
    #   "categories" - The Hash of category values and Posts.
    #                  See Site#post_attr_hash for type info.
    #   "tags"       - The Hash of tag values and Posts.
    #                  See Site#post_attr_hash for type info.
    def site_payload
      {"site" => self.config.merge({
          "time"       => self.time,
          "posts"      => self.posts.sort { |a, b| b <=> a },
          "pages"      => self.pages,
          "html_pages" => self.pages.reject { |page| !page.html? },
          "categories" => post_attr_hash('categories'),
          "tags"       => post_attr_hash('tags')})}
    end

    # Filter out any files/directories that are hidden or backup files (start
    # with "." or "#" or end with "~"), or contain site content (start with "_"),
    # or are excluded in the site configuration, unless they are web server
    # files such as '.htaccess'.
    #
    # entries - The Array of file/directory entries to filter.
    #
    # Returns the Array of filtered entries.
    def filter_entries(entries)
      entries = entries.reject do |e|
<<<<<<< HEAD
        unless ['.htaccess'].include?(e)
          ['.', '_', '#'].include?(e[0..0]) ||
          e[-1..-1] == '~' ||
          self.exclude.include?(e) ||
          File.symlink?(e)
=======
        unless self.include.include?(e)
          ['.', '_', '#'].include?(e[0..0]) || e[-1..-1] == '~' || self.exclude.include?(e)
>>>>>>> 717a2540
        end
      end
    end

    # Get the implementation class for the given Converter.
    #
    # klass - The Class of the Converter to fetch.
    #
    # Returns the Converter instance implementing the given Converter.
    def getConverterImpl(klass)
      matches = self.converters.select { |c| c.class == klass }
      if impl = matches.first
        impl
      else
        raise "Converter implementation not found for #{klass}"
      end
    end
  end
end<|MERGE_RESOLUTION|>--- conflicted
+++ resolved
@@ -306,16 +306,11 @@
     # Returns the Array of filtered entries.
     def filter_entries(entries)
       entries = entries.reject do |e|
-<<<<<<< HEAD
-        unless ['.htaccess'].include?(e)
+        unless self.include.include?(e)
           ['.', '_', '#'].include?(e[0..0]) ||
           e[-1..-1] == '~' ||
           self.exclude.include?(e) ||
           File.symlink?(e)
-=======
-        unless self.include.include?(e)
-          ['.', '_', '#'].include?(e[0..0]) || e[-1..-1] == '~' || self.exclude.include?(e)
->>>>>>> 717a2540
         end
       end
     end
