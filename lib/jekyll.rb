$:.unshift File.dirname(__FILE__) # For use/testing when no gem is installed

# Require all of the Ruby files in the given directory.
#
# path - The String relative path from here to the directory.
#
# Returns nothing.
def require_all(path)
  glob = File.join(File.dirname(__FILE__), path, '*.rb')
  Dir[glob].each do |f|
    require f
  end
end

# rubygems
require 'rubygems'

# stdlib
require 'fileutils'
require 'time'
require 'yaml'
require 'English'

# 3rd party
require 'liquid'
require 'maruku'
require 'pygments'

# internal requires
require 'jekyll/core_ext'
require 'jekyll/site'
require 'jekyll/convertible'
require 'jekyll/layout'
require 'jekyll/page'
require 'jekyll/post'
require 'jekyll/filters'
require 'jekyll/static_file'
require 'jekyll/errors'

# extensions
require 'jekyll/plugin'
require 'jekyll/converter'
require 'jekyll/generator'
require 'jekyll/command'

require_all 'jekyll/commands'
require_all 'jekyll/converters'
require_all 'jekyll/generators'
require_all 'jekyll/tags'

module Jekyll
  VERSION = '0.12.0'

  # Default options. Overriden by values in _config.yml.
  # Strings rather than symbols are used for compatability with YAML.
  DEFAULTS = {
    'source'        => Dir.pwd,
    'destination'   => File.join(Dir.pwd, '_site'),
<<<<<<< HEAD
    'plugins'       => '_plugins',
=======

    'plugins'       => File.join(Dir.pwd, '_plugins'),
>>>>>>> 8b83feac
    'layouts'       => '_layouts',
    'keep_files'   => ['.git','.svn'],

    'future'        => true,           # remove and make true just default
    'pygments'      => false,          # remove and make true just default

    'markdown'      => 'maruku',       # no longer a command option
    'permalink'     => 'date',         # no longer a command option
    'include'       => ['.htaccess'],  # no longer a command option
    'paginate_path' => 'page:num',     # no longer a command option

    'markdown_ext'  => 'markdown,mkd,mkdn,md',
    'textile_ext'   => 'textile',

    'maruku' => {
      'use_tex'    => false,
      'use_divs'   => false,
      'png_engine' => 'blahtex',
      'png_dir'    => 'images/latex',
      'png_url'    => '/images/latex'
    },

    'rdiscount' => {
      'extensions' => []
    },

    'redcarpet' => {
      'extensions' => []
    },

    'kramdown' => {
      'auto_ids'      => true,
      'footnote_nr'   => 1,
      'entity_output' => 'as_char',
      'toc_levels'    => '1..6',
      'smart_quotes'  => 'lsquo,rsquo,ldquo,rdquo',
      'use_coderay'   => false,

      'coderay' => {
        'coderay_wrap'              => 'div',
        'coderay_line_numbers'      => 'inline',
        'coderay_line_number_start' => 1,
        'coderay_tab_width'         => 4,
        'coderay_bold_every'        => 10,
        'coderay_css'               => 'style'
      }
    },

    'redcloth' => {
      'hard_breaks' => true
    }
  }

  # Public: Generate a Jekyll configuration Hash by merging the default
  # options with anything in _config.yml, and adding the given options on top.
  #
  # override - A Hash of config directives that override any options in both
  #            the defaults and the config file. See Jekyll::DEFAULTS for a
  #            list of option names and their defaults.
  #
  # Returns the final configuration Hash.
  def self.configuration(override)
    # Convert any symbol keys to strings and remove the old key/values
    override = override.reduce({}) { |hsh,(k,v)| hsh.merge(k.to_s => v) }

    # _config.yml may override default source location, but until
    # then, we need to know where to look for _config.yml
    source = override['source'] || Jekyll::DEFAULTS['source']

    # Get configuration from <source>/_config.yml
    config_file = File.join(source, '_config.yml')
    begin
      config = YAML.load_file(config_file)
      raise "Invalid configuration - #{config_file}" if !config.is_a?(Hash)
      $stdout.puts "Configuration from #{config_file}"
    rescue => err
      $stderr.puts "WARNING: Could not read configuration. " +
                   "Using defaults (and options)."
      $stderr.puts "\t" + err.to_s
      config = {}
    end

    # Merge DEFAULTS < _config.yml < override
    Jekyll::DEFAULTS.deep_merge(config).deep_merge(override)
  end
end<|MERGE_RESOLUTION|>--- conflicted
+++ resolved
@@ -56,12 +56,7 @@
   DEFAULTS = {
     'source'        => Dir.pwd,
     'destination'   => File.join(Dir.pwd, '_site'),
-<<<<<<< HEAD
     'plugins'       => '_plugins',
-=======
-
-    'plugins'       => File.join(Dir.pwd, '_plugins'),
->>>>>>> 8b83feac
     'layouts'       => '_layouts',
     'keep_files'   => ['.git','.svn'],
 
