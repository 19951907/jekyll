--- conflicted
+++ resolved
@@ -18,185 +18,6 @@
 
 ## Page Variables
 
-<<<<<<< HEAD
-In addition to the variables below, any custom front matter that you specify will be available under
-<code>page</code>. For example, if you specify <code>custom_css: true</code>
-in a page’s front matter, that value will be available as
-<code>page.custom_css</code>.
-
-<div class="mobile-side-scroller">
-<table>
-  <thead>
-    <tr>
-      <th>Variable</th>
-      <th>Description</th>
-    </tr>
-  </thead>
-  <tbody>
-    <tr>
-      <td><p><code>page.content</code></p></td>
-      <td><p>
-
-        The content of the Page, rendered or un-rendered depending upon
-        what Liquid is being processed and what <code>page</code> is.
-
-      </p></td>
-    </tr>
-    <tr>
-      <td><p><code>page.title</code></p></td>
-      <td><p>
-
-        The title of the Page.
-
-      </p></td>
-    </tr>
-    <tr>
-      <td><p><code>page.excerpt</code></p></td>
-      <td><p>
-
-        The un-rendered excerpt of a document.
-
-      </p></td>
-    </tr>
-    <tr>
-      <td><p><code>page.url</code></p></td>
-      <td><p>
-
-        The URL of the Post without the domain, but
-        with a leading slash, e.g.
-        <code>/2008/12/14/my-post.html</code>
-
-      </p></td>
-    </tr>
-    <tr>
-      <td><p><code>page.date</code></p></td>
-      <td><p>
-
-        The Date assigned to the Post. This can be overridden in a Post’s front
-        matter by specifying a new date/time in the format
-        <code>YYYY-MM-DD HH:MM:SS</code> (assuming UTC), or
-        <code>YYYY-MM-DD HH:MM:SS +/-TTTT</code> (to specify a time zone using
-        an offset from UTC. e.g. <code>2008-12-14 10:30:00 +0900</code>).
-
-      </p></td>
-    </tr>
-    <tr>
-      <td><p><code>page.id</code></p></td>
-      <td><p>
-
-        An identifier unique to a document in a Collection or a Post (useful in RSS feeds). e.g.
-        <code>/2008/12/14/my-post</code>
-        <code>/my-collection/my-document</code>
-
-      </p></td>
-    </tr>
-    <tr>
-      <td><p><code>page.categories</code></p></td>
-      <td><p>
-
-        The list of categories to which this post belongs. Categories are
-        derived from the directory structure above the <code>_posts</code>
-        directory. For example, a post at
-        <code>/work/code/_posts/2008-12-24-closures.md</code> would have this
-        field set to <code>['work', 'code']</code>. These can also be specified
-        in the <a href="/docs/front-matter/">front matter</a>.
-
-      </p></td>
-    </tr>
-    <tr>
-      <td><p><code>page.tags</code></p></td>
-      <td><p>
-
-        The list of tags to which this post belongs. These can be specified in
-        the <a href="/docs/front-matter/">front matter</a>.
-
-      </p></td>
-    </tr>
-    <tr>
-      <td><p><code>page.path</code></p></td>
-      <td><p>
-
-        The path to the raw post or page. Example usage: Linking back to the
-        page or post’s source on GitHub. This can be overridden in the
-        <a href="/docs/front-matter/">front matter</a>.
-
-      </p></td>
-    </tr>
-    <tr>
-      <td><p><code>page.next</code></p></td>
-      <td><p>
-
-        The next post relative to the position of the current post in
-        <code>site.posts</code>. Returns <code>nil</code> for the last entry.
-
-      </p></td>
-    </tr>
-    <tr>
-      <td><p><code>page.previous</code></p></td>
-      <td><p>
-
-        The previous post relative to the position of the current post in
-        <code>site.posts</code>. Returns <code>nil</code> for the first entry.
-
-      </p></td>
-    </tr>
-  </tbody>
-</table>
-</div>
-
-## Paginator
-
-Paginator variables are only available in index files, however they can be located in a
-subdirectory, such as <code>/blog/index.html</code>.
-
-<div class="mobile-side-scroller">
-<table>
-  <thead>
-    <tr>
-      <th>Variable</th>
-      <th>Description</th>
-    </tr>
-  </thead>
-  <tbody>
-    <tr>
-      <td><p><code>paginator.per_page</code></p></td>
-      <td><p>Number of Posts per page.</p></td>
-    </tr>
-    <tr>
-      <td><p><code>paginator.posts</code></p></td>
-      <td><p>Posts available for that page.</p></td>
-    </tr>
-    <tr>
-      <td><p><code>paginator.total_posts</code></p></td>
-      <td><p>Total number of Posts.</p></td>
-    </tr>
-    <tr>
-      <td><p><code>paginator.total_pages</code></p></td>
-      <td><p>Total number of pages.</p></td>
-    </tr>
-    <tr>
-      <td><p><code>paginator.page</code></p></td>
-      <td><p>The number of the current page.</p></td>
-    </tr>
-    <tr>
-      <td><p><code>paginator.previous_page</code></p></td>
-      <td><p>The number of the previous page.</p></td>
-    </tr>
-    <tr>
-      <td><p><code>paginator.previous_page_path</code></p></td>
-      <td><p>The path to the previous page.</p></td>
-    </tr>
-    <tr>
-      <td><p><code>paginator.next_page</code></p></td>
-      <td><p>The number of the next page.</p></td>
-    </tr>
-    <tr>
-      <td><p><code>paginator.next_page_path</code></p></td>
-      <td><p>The path to the next page.</p></td>
-    </tr>
-  </tbody>
-</table>
-=======
 {% include docs_variables_table.html scope=site.data.jekyll_variables.page %}
 
 <div class="note">
@@ -223,5 +44,4 @@
     These are only available in index files, however they can be located in a subdirectory,
     such as <code>/blog/index.html</code>.
   </p>
->>>>>>> 22d99360
 </div>