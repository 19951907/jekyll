--- conflicted
+++ resolved
@@ -96,7 +96,8 @@
       <td>
         <p>
           Set to false if you don’t want a specific post to show up when the
-          site is generated.
+          site is generated. To preview unpublished pages, run `jekyll serve`
+          or `jekyll build` with the `--unpublished` switch. 
         </p>
       </td>
     </tr>
@@ -104,18 +105,6 @@
 </table>
 </div>
 
-<<<<<<< HEAD
-=======
-<div class="note">
-  <h5>ProTip™: Render Posts Marked As Unpublished</h5>
-  <p>
-    To preview unpublished pages, run `jekyll serve` or `jekyll build`
-    with the `--unpublished` switch. Jekyll also has a handy <a href="/docs/posts/#drafts">drafts</a>
-    feature tailored specifically for blog posts.
-  </p>
-</div>
-
->>>>>>> 22d99360
 ## Custom Variables
 
 You can also set your own front matter variables you can access in Liquid. For
@@ -194,18 +183,6 @@
 </table>
 </div>
 
-<<<<<<< HEAD
 ## Defaults
 
-[Front matter defaults](/docs/configuration/front-matter-defaults/) help you to reduce repetition for things like `layouts` which is often the same across multiple pages.
-=======
-<div class="note">
-  <h5>ProTip™: Don't repeat yourself</h5>
-  <p>
-    If you don't want to repeat your frequently used front matter variables
-    over and over, define <a href="/docs/configuration/front-matter-defaults/" title="Front Matter defaults">defaults</a>
-    for them and only override them where necessary (or not at all). This works
-    both for predefined and custom variables.
-  </p>
-</div>
->>>>>>> 22d99360
+[Front matter defaults](/docs/configuration/front-matter-defaults/) help you to reduce repetition for things like `layouts` which is often the same across multiple pages.