--- conflicted
+++ resolved
@@ -26,6 +26,10 @@
 Get live support at **#jekyll** on **irc.freenode.net**, the official
 Jekyll IRC channel.
 
+### [The Dev community](https://dev.to/)
+
+[DEV’s jekyll tag](https://dev.to/t/jekyll) is a place to share Jekyll projects, articles and tutorials as well as start discussions and ask for feedback on Jekyll-related topics. Developers of all skill-levels are welcome to take part.
+
 ### View source
 
 Learn from the source of others, you'll find plenty of [jekyll sites](https://github.com/topics/jekyll-site) and [jekyll themes](https://github.com/topics/jekyll-themes) carefully handcrafted on GitHub.
@@ -43,14 +47,6 @@
 
 Watch videos from members of the Jekyll community speak about interesting use cases, tricks they've learned or meta Jekyll topics.
 
-<<<<<<< HEAD
-### [The Dev community](https://dev.to/)
-=======
-### The Dev community
->>>>>>> 707e48a4
-
-[DEV’s jekyll tag](https://dev.to/t/jekyll) is a place to share Jekyll projects, articles and tutorials as well as start discussions and ask for feedback on Jekyll-related topics. Developers of all skill-levels are welcome to take part.
-
 ### [Google](https://www.google.com/?q=jekyll)
 
 Add **jekyll** to almost any query, and you'll find just what you need.
