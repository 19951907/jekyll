--- conflicted
+++ resolved
@@ -1,23 +1,8 @@
 <div class="unit one-fifth hide-on-mobiles">
   <aside>
-<<<<<<< HEAD
-    <h4>Getting Started</h4>
-    {% include docs_ul.html items='home quickstart installation usage structure configuration' %}
-    <h4>Your Content</h4>
-    {% include docs_ul.html items='frontmatter posts drafts pages variables datafiles assets migrations' %}
-    <h4>Customization</h4>
-    {% include docs_ul.html items='templates permalinks pagination plugins extras' %}
-    <h4>Deployment</h4>
-    {% include docs_ul.html items='github-pages deployment-methods' %}
-    <h4>Miscellaneous</h4>
-    {% include docs_ul.html items='troubleshooting sites resources upgrading' %}
-    <h4>Meta</h4>
-    {% include docs_ul.html items='contributing history' %}
-=======
     {% for section in site.data.docs %}
     <h4>{{ section.title }}</h4>
     {% include docs_ul.html items=section.docs %}
     {% endfor %}
->>>>>>> 30d87438
   </aside>
 </div>