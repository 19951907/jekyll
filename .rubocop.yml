---
AllCops:
  TargetRubyVersion: 2.0
  Include:
  - lib/**/*.rb
  Exclude:
  - lib/jekyll/collection.rb
  - lib/jekyll/command.rb
  - lib/jekyll/configuration.rb
  - lib/jekyll/convertible.rb
  - lib/jekyll/deprecator.rb
  - lib/jekyll/document.rb
  - lib/jekyll/filters.rb
  - lib/jekyll/frontmatter_defaults.rb
<<<<<<< HEAD
  - lib/jekyll/reader.rb
  - lib/jekyll/readers/layout_reader.rb
  - lib/jekyll/readers/page_reader.rb
  - lib/jekyll/readers/post_reader.rb
  - lib/jekyll/readers/static_file_reader.rb
=======
  - lib/jekyll/liquid_renderer/table.rb
  - lib/jekyll/liquid_renderer.rb
>>>>>>> 3a3405fe
  - lib/jekyll/regenerator.rb
  - lib/jekyll/renderer.rb
  - lib/jekyll/site.rb
  - lib/jekyll/static_file.rb
  - lib/jekyll/theme.rb
  - lib/jekyll/url.rb
  - lib/jekyll/utils.rb
  - lib/jekyll.rb
  - features/step_definitions.rb
  - features/support/formatter.rb
  - features/support/helpers.rb
  - bin/**/*
  - benchmark/**/*
  - script/**/*
  - vendor/**/*
Lint/EndAlignment:
  Severity: error
Lint/UnreachableCode:
  Severity: error
Lint/UselessAccessModifier:
  Enabled: false
Metrics/AbcSize:
  Max: 20
Metrics/ClassLength:
  Max: 240
  Exclude:
  - !ruby/regexp /features\/.*.rb$/
  - !ruby/regexp /test\/.*.rb$/
Metrics/CyclomaticComplexity:
  Max: 8
Metrics/LineLength:
  Max: 90
  Severity: warning
  Exclude:
  - !ruby/regexp /features\/.*.rb/
Metrics/MethodLength:
  Max: 20
  CountComments: false
  Severity: error
Metrics/ModuleLength:
  Max: 240
Metrics/ParameterLists:
  Max: 4
Metrics/PerceivedComplexity:
  Max: 8
Style/Alias:
  Enabled: false
Style/AlignArray:
  Enabled: false
Style/AlignHash:
  EnforcedHashRocketStyle: table
Style/AlignParameters:
  EnforcedStyle: with_fixed_indentation
  Enabled: false
Style/AndOr:
  Severity: error
Style/Attr:
  Enabled: false
Style/BracesAroundHashParameters:
  Enabled: false
Style/ClassAndModuleChildren:
  Enabled: false
Style/Documentation:
  Enabled: false
  Exclude:
  - !ruby/regexp /features\/.*.rb$/
Style/DoubleNegation:
  Enabled: false
Style/EmptyLinesAroundAccessModifier:
  Enabled: false
Style/EmptyLinesAroundModuleBody:
  Enabled: false
Style/ExtraSpacing:
  AllowForAlignment: true
Style/FileName:
  Enabled: false
Style/FirstParameterIndentation:
  EnforcedStyle: consistent
Style/GuardClause:
  Enabled: false
Style/HashSyntax:
  EnforcedStyle: hash_rockets
  Severity: error
Style/IfUnlessModifier:
  Enabled: false
Style/IndentArray:
  EnforcedStyle: consistent
Style/IndentHash:
  EnforcedStyle: consistent
Style/IndentationWidth:
  Severity: error
Style/ModuleFunction:
  Enabled: false
Style/MultilineMethodCallIndentation:
  EnforcedStyle: indented
Style/MultilineOperationIndentation:
  EnforcedStyle: indented
Style/MultilineTernaryOperator:
  Severity: error
Style/PercentLiteralDelimiters:
  PreferredDelimiters:
    "%q": "{}"
    "%Q": "{}"
    "%r": "!!"
    "%s": "()"
    "%w": "()"
    "%W": "()"
    "%x": "()"
Style/RedundantReturn:
  Enabled: false
Style/RedundantSelf:
  Enabled: false
Style/RegexpLiteral:
  EnforcedStyle: slashes
Style/RescueModifier:
  Enabled: false
Style/SignalException:
  EnforcedStyle: only_raise
Style/SingleLineMethods:
  Enabled: false
Style/SpaceAroundOperators:
  Enabled: false
Style/SpaceInsideBrackets:
  Enabled: false
Style/StringLiterals:
  EnforcedStyle: double_quotes
Style/StringLiteralsInInterpolation:
  EnforcedStyle: double_quotes
Style/UnneededCapitalW:
  Enabled: false<|MERGE_RESOLUTION|>--- conflicted
+++ resolved
@@ -12,16 +12,6 @@
   - lib/jekyll/document.rb
   - lib/jekyll/filters.rb
   - lib/jekyll/frontmatter_defaults.rb
-<<<<<<< HEAD
-  - lib/jekyll/reader.rb
-  - lib/jekyll/readers/layout_reader.rb
-  - lib/jekyll/readers/page_reader.rb
-  - lib/jekyll/readers/post_reader.rb
-  - lib/jekyll/readers/static_file_reader.rb
-=======
-  - lib/jekyll/liquid_renderer/table.rb
-  - lib/jekyll/liquid_renderer.rb
->>>>>>> 3a3405fe
   - lib/jekyll/regenerator.rb
   - lib/jekyll/renderer.rb
   - lib/jekyll/site.rb
